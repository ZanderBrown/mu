--- conflicted
+++ resolved
@@ -25,13 +25,9 @@
 import string
 import os.path
 from PyQt5.QtCore import (Qt, QIODevice, QProcess, QProcessEnvironment,
-<<<<<<< HEAD
-                          pyqtSignal)
+                          pyqtSignal, QTimer)
 from collections import deque
 from itertools import islice
-=======
-                          pyqtSignal, QTimer)
->>>>>>> dc7020a4
 from PyQt5.QtWidgets import (QMessageBox, QTextEdit, QFrame, QListWidget,
                              QGridLayout, QLabel, QMenu, QApplication,
                              QTreeView)
